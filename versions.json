--- conflicted
+++ resolved
@@ -45,12 +45,8 @@
 				"Video_Reunion_52",
 				"Video_Reunion_53",
 				"Video_Reunion_54",
-<<<<<<< HEAD
 				"Video_Reunion_55",
-				"Video_Reunion_56"
-=======
-				"Video_Reunion_55"
->>>>>>> 3f2e5b1a
+        "Video_Reunion_56"
 			]
 		},
 		{
@@ -883,7 +879,6 @@
 					]
 				}
 			]
-<<<<<<< HEAD
 		},
 		{
 			"version": "5.6",
@@ -921,8 +916,6 @@
 					]
 				}
 			]
-=======
->>>>>>> 3f2e5b1a
 		}
 	]
 }