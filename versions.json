--- conflicted
+++ resolved
@@ -3,10 +3,6 @@
 		{
 			"key": 0,
 			"version": "common",
-<<<<<<< HEAD
-			"videos": ["Ambor_Readings", "battlePass", "ChangeWeather", "Cs_102106_Summon_Boy", "Cs_102106_Summon_Girl", "Cs_102203_BeforeBattle_Boy", "Cs_102203_BeforeBattle_Girl", "Cs_102205_AfterBattle_Boy", "Cs_102205_AfterBattle_Girl", "Cs_4131904_HaiDaoChuXian_Boy", "Cs_4131904_HaiDaoChuXian_Girl", "Cs_Activity_4141307_Fenghuajie_Boy", "Cs_Activity_4141307_Fenghuajie_Girl", "Cs_EQAST4101101_ASTER_OP", "Cs_EQAST4111412_ASTER_Lenard", "Cs_EQHDJ005_HaiDengJie_Boy", "Cs_EQHDJ005_HaiDengJie_Girl", "Cs_GY11030_GYPersonal", "Cs_LYAQ107_NingGuang", "Cs_LYAQ1112308_LongWangStroy", "Cs_MDAQ018_MDCityShow", "Cs_MDAQ019_DragonInCity_Boy", "Cs_MDAQ019_DragonInCity_Girl", "Cs_MDAQ071_Davalin_Boy", "Cs_MDAQ071_Davalin_Girl", "Cs_WDLQ004_VentiLegends", "Cs_WQDY1800026_Memories", "Cs_XLQ1110104_XiaoPersonal", "MDAQ001_OPNew_Part1", "MDAQ001_OPNew_Part2_PlayerBoy", "MDAQ001_OPNew_Part2_PlayerGirl", "MDAQ041", "Cs_200211_WanYeXianVideo", "MDAQ063_ZhaiXingYaSideB_Boy", "MDAQ063_ZhaiXingYaSideB_Girl", "Cs_YLLQ1012008_EulaShow"]
-		}, {
-=======
 			"videos": [
 				"Ambor_Readings",
 				"battlePass",
@@ -42,11 +38,11 @@
 				"MDAQ041",
 				"Cs_200211_WanYeXianVideo",
 				"MDAQ063_ZhaiXingYaSideB_Boy",
-				"MDAQ063_ZhaiXingYaSideB_Girl"
-			]
-		},
-		{
->>>>>>> ea89cdb0
+				"MDAQ063_ZhaiXingYaSideB_Girl",
+        "Cs_YLLQ1012008_EulaShow"
+			]
+		},
+		{
 			"key": 1946182291478952,
 			"version": "2.0",
 			"videos": [
