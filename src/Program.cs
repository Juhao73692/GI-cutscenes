--- conflicted
+++ resolved
@@ -28,18 +28,6 @@
         [UnconditionalSuppressMessage("Trimming", "IL2026:Members annotated with 'RequiresUnreferencedCodeAttribute' require dynamic access otherwise can break functionality when trimming application code", Justification = "Retrieves the configuration file")]
         private static int Main(string[] args)
         {
-<<<<<<< HEAD
-=======
-
-            // Loading config file
-            // TODO: A LA MANO ?
-            IConfiguration config = new ConfigurationBuilder()
-                .AddJsonFile("appsettings.json")
-                .AddEnvironmentVariables()
-                .Build();
-
-            settings = config.GetRequiredSection(nameof(Settings)).Get<Settings>();
->>>>>>> 7febed2d
 
             // CLI Options
             var demuxFileOption = new Argument<FileInfo?>(
@@ -96,15 +84,24 @@
             mkvEngineOption.SetDefaultValue("internal");
             mkvEngineOption.AddAlias("-e");
 
-<<<<<<< HEAD
+            var audioFormatOption = new Option<string>(
+                name: "--audio-format",
+                description: "Audio encode format in MKV file, the original is PCM.");
+            audioFormatOption.AddAlias("-af");
+
+            var videoFormatOption = new Option<string>(
+                name: "--video-format",
+                description: "Video encode format in MKV file, the original is VP9.");
+            videoFormatOption.AddAlias("-vf");
+
             var notOpenBrowserOption = new Option<bool>(
-                name: "--no-browser",
-                description: "Do not open browser if there's new version.");
+               name: "--no-browser",
+               description: "Do not open browser if there's new version.");
             notOpenBrowserOption.AddAlias("-nb");
 
             var proxyOption = new Option<string>(
-               name: "--proxy",
-               description: "Specifies a proxy server for the request.");
+              name: "--proxy",
+              description: "Specifies a proxy server for the request.");
             proxyOption.AddAlias("-p");
 
             var stackTraceOption = new Option<bool>(
@@ -112,25 +109,9 @@
                 description: "Show stack trace when throw exception.");
             stackTraceOption.AddAlias("-st");
 
-
-
             var rootCommand = new RootCommand("A command line program playing with the cutscenes files (USM) from Genshin Impact.");
-=======
-            var audioFormatOption = new Option<string>(
-                name: "--audio-format",
-                description: "Audio encode format in MKV file, the original is PCM.");
-            audioFormatOption.AddAlias("-af");
-
-            var videoFormatOption = new Option<string>(
-                name: "--video-format",
-                description: "Video encode format in MKV file, the original is VP9.");
-            videoFormatOption.AddAlias("-vf");
-
-            var rootCommand = new RootCommand("A command line program playing with the cutscenes files (USM) from Genshin Impact.");
-
-            rootCommand.AddGlobalOption(outputFolderOption);
-            rootCommand.AddGlobalOption(noCleanupOption);
->>>>>>> 7febed2d
+
+            rootCommand.AddGlobalOption(stackTraceOption);
 
             var demuxUsmCommand = new Command("demuxUsm", "Demuxes a specified .usm file to a specified folder")
             {
@@ -140,13 +121,10 @@
                 subsOption,
                 mergeOption,
                 mkvEngineOption,
-<<<<<<< HEAD
+                audioFormatOption,
+                videoFormatOption,
                 outputFolderOption,
                 noCleanupOption,
-=======
-                audioFormatOption,
-                videoFormatOption,
->>>>>>> 7febed2d
             };
 
             var batchDemuxCommand = new Command("batchDemux", "Tries to demux all .usm files in the specified folder")
@@ -155,13 +133,10 @@
                 subsOption,
                 mergeOption,
                 mkvEngineOption,
-<<<<<<< HEAD
+                audioFormatOption,
+                videoFormatOption,
                 outputFolderOption,
                 noCleanupOption,
-=======
-                audioFormatOption,
-                videoFormatOption,
->>>>>>> 7febed2d
             };
 
             //var hcaDecrypt = new Command();
@@ -188,55 +163,32 @@
 
 
             // Command Handlers
-<<<<<<< HEAD
-            demuxUsmCommand.SetHandler((FileInfo file, string key1, string key2, DirectoryInfo? output, string engine, bool merge, bool subs, bool noCleanup) =>
+            demuxUsmCommand.SetHandler((FileInfo file, string key1, string key2, DirectoryInfo? output, string engine, bool merge, bool subs, bool noCleanup, string audioFormat, string videoFormat) =>
             {
                 ReadSetting();
                 output ??= new DirectoryInfo("./output");
                 output.Create();
-                DemuxUsmCommand(file, key1, key2, output, engine, merge, subs, noCleanup);
-            }, demuxFileOption, key1Option, key2Option, outputFolderOption, mkvEngineOption, mergeOption, subsOption, noCleanupOption);
-
-
-            batchDemuxCommand.SetHandler((DirectoryInfo inputDir, DirectoryInfo? outputDir, string engine, bool merge, bool subs, bool noCleanup) =>
+                DemuxUsmCommand(file, key1, key2, output, engine, merge, subs, noCleanup, audioFormat, videoFormat);
+            }, demuxFileOption, key1Option, key2Option, outputFolderOption, mkvEngineOption, mergeOption, subsOption, noCleanupOption, audioFormatOption, videoFormatOption);
+
+
+            batchDemuxCommand.SetHandler((DirectoryInfo inputDir, DirectoryInfo? outputDir, string engine, bool merge, bool subs, bool noCleanup, string audioFormat, string videoFormat) =>
             {
                 ReadSetting();
                 outputDir ??= new DirectoryInfo("./output");
                 outputDir.Create();
                 var timer = Stopwatch.StartNew();
-                BatchDemuxCommand(inputDir, outputDir, engine, merge, subs, noCleanup);
+                BatchDemuxCommand(inputDir, outputDir, engine, merge, subs, noCleanup, audioFormat, videoFormat);
                 timer.Stop();
                 Console.WriteLine($"{timer.ElapsedMilliseconds}ms elapsed");
-            }, usmFolderArg, outputFolderOption, mkvEngineOption, mergeOption, subsOption, noCleanupOption);
-=======
-            demuxUsmCommand.SetHandler(async (FileInfo file, string key1, string key2, DirectoryInfo? output, string engine, bool merge, bool subs, bool noCleanup, string audioFormat, string videoFormat) =>
-                {
-                    await DemuxUsmCommand(file, key1, key2, output, engine, merge, subs, noCleanup, audioFormat, videoFormat);
-                }, demuxFileOption, key1Option, key2Option, outputFolderOption, mkvEngineOption, mergeOption, subsOption, noCleanupOption, audioFormatOption, videoFormatOption);
-
-
-            batchDemuxCommand.SetHandler(async (DirectoryInfo inputDir, DirectoryInfo? outputDir, string engine, bool merge, bool subs, bool noCleanup, string audioFormat, string videoFormat) =>
-            {
-                var timer = System.Diagnostics.Stopwatch.StartNew();
-                await BatchDemuxCommand(inputDir, outputDir, engine, merge, subs, noCleanup, audioFormat, videoFormat);
-                timer.Stop();
-                Console.WriteLine($"{timer.ElapsedMilliseconds}ms elapsed");
-            },
-                usmFolderArg, outputFolderOption, mkvEngineOption, mergeOption, subsOption, noCleanupOption, audioFormatOption, videoFormatOption);
->>>>>>> 7febed2d
+            }, usmFolderArg, outputFolderOption, mkvEngineOption, mergeOption, subsOption, noCleanupOption, audioFormatOption, videoFormatOption);
 
             convertHcaCommand.SetHandler((FileSystemInfo input, DirectoryInfo? output) =>
             {
-<<<<<<< HEAD
                 output ??= new DirectoryInfo("./output");
                 output.Create();
                 ConvertHcaCommand(input, output);
             }, hcaInputArg, outputFolderOption);
-=======
-                await ConvertHcaCommand(input, output /*, noCleanup*/);
-            },
-                hcaInputArg, outputFolderOption, noCleanupOption);
->>>>>>> 7febed2d
 
             updateCommand.SetHandler(async (bool notOpenBrowser, string proxy) =>
             {
@@ -276,13 +228,9 @@
             }).Build().Invoke(args);
         }
 
-<<<<<<< HEAD
 
         [RequiresUnreferencedCode("Calls Microsoft.Extensions.Configuration.ConfigurationBinder.Get<T>()")]
         private static void ReadSetting()
-=======
-        private static async Task DemuxUsmCommand(FileInfo file, string key1, string key2, DirectoryInfo? output, string engine, bool merge, bool subs, bool noCleanup, string audioFormat, string videoFormat)
->>>>>>> 7febed2d
         {
             if (settings is null)
             {
@@ -304,8 +252,7 @@
             }
         }
 
-
-        private static void DemuxUsmCommand(FileInfo file, string key1, string key2, DirectoryInfo? output, string engine, bool merge, bool subs, bool noCleanup)
+        private static void DemuxUsmCommand(FileInfo file, string key1, string key2, DirectoryInfo? output, string engine, bool merge, bool subs, bool noCleanup, string audioFormat, string videoFormat)
         {
             if (file == null) throw new ArgumentNullException(nameof(file), "No file provided.");
             if (!file.Exists) throw new ArgumentException("File {0} does not exist.", file.Name);
@@ -330,11 +277,7 @@
             }
         }
 
-<<<<<<< HEAD
-        private static void BatchDemuxCommand(DirectoryInfo inputDir, DirectoryInfo? outputDir, string engine, bool merge, bool subs, bool noCleanup)
-=======
-        private static async Task BatchDemuxCommand(DirectoryInfo inputDir, DirectoryInfo? outputDir, string engine, bool merge, bool subs, bool noCleanup, string audioFormat, string videoFormat)
->>>>>>> 7febed2d
+        private static void BatchDemuxCommand(DirectoryInfo inputDir, DirectoryInfo? outputDir, string engine, bool merge, bool subs, bool noCleanup, string audioFormat, string videoFormat)
         {
             if (inputDir is not { Exists: true }) throw new DirectoryNotFoundException("Input directory is invalid.");
             string outputArg = (outputDir == null)
@@ -407,13 +350,8 @@
                 case "ffmpeg":
                     Console.WriteLine("Merging using ffmpeg.");
                     merger = File.Exists(
-<<<<<<< HEAD
                         Path.GetFileNameWithoutExtension(settings?.FfmpegPath)?.ToLower() == "ffmpeg" ? settings?.FfmpegPath : "")
                         ? new FFMPEG(Path.Combine(outputPath, basename + ".mkv"), settings!.FfmpegPath!) : new FFMPEG(Path.Combine(outputPath, basename + ".mkv"));
-=======
-                        Path.GetFileNameWithoutExtension(settings.FfmpegPath) == "ffmpeg" ? settings.FfmpegPath : "")
-                        ? new FFMPEG(Path.Combine(outputPath, basename + ".mkv"), settings.FfmpegPath) : new FFMPEG(Path.Combine(outputPath, basename + ".mkv"));
->>>>>>> 7febed2d
                     merger.AddVideoTrack(Path.Combine(outputPath, basename + ".ivf"));
                     break;
                 default:
